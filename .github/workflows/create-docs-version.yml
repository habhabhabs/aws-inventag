--- conflicted
+++ resolved
@@ -148,7 +148,6 @@
           fi
           cd ..
           
-<<<<<<< HEAD
           # Create version-specific SBOM summary
           echo "# SBOM for Version $VERSION" > "docs/security/versions/$VERSION/README.md"
           echo "" >> "docs/security/versions/$VERSION/README.md"
@@ -156,15 +155,6 @@
           echo "**Version**: $VERSION" >> "docs/security/versions/$VERSION/README.md"
           echo "**Repository**: ${{ github.repository }}" >> "docs/security/versions/$VERSION/README.md"
           echo "**Git Tag**: $VERSION" >> "docs/security/versions/$VERSION/README.md"
-=======
-          # Create version-specific SBOM summary (simplified to avoid YAML issues)
-          echo "# SBOM for Version $VERSION" > "docs/security/versions/$VERSION/README.md"
-          echo "" >> "docs/security/versions/$VERSION/README.md"
-          echo "Generated: $(date -u '+%Y-%m-%d %H:%M:%S UTC')" >> "docs/security/versions/$VERSION/README.md"
-          echo "Version: $VERSION" >> "docs/security/versions/$VERSION/README.md"
-          echo "Repository: ${{ github.repository }}" >> "docs/security/versions/$VERSION/README.md"
-          echo "Git Tag: $VERSION" >> "docs/security/versions/$VERSION/README.md"
->>>>>>> 1719a6d7
           echo "" >> "docs/security/versions/$VERSION/README.md"
           echo "## Version-Specific Components" >> "docs/security/versions/$VERSION/README.md"
           echo "" >> "docs/security/versions/$VERSION/README.md"
@@ -174,7 +164,6 @@
           echo "" >> "docs/security/versions/$VERSION/README.md"
           echo "- [sbom-$VERSION.json](sbom-$VERSION.json) - Syft JSON format" >> "docs/security/versions/$VERSION/README.md"
           echo "- [sbom-$VERSION-cyclonedx.json](sbom-$VERSION-cyclonedx.json) - CycloneDX format" >> "docs/security/versions/$VERSION/README.md"
-<<<<<<< HEAD
           
           # Add Python SBOM if it exists
           if [ -f "docs/security/versions/$VERSION/python-sbom-$VERSION.json" ]; then
@@ -203,15 +192,6 @@
             NODEJS_COMPONENTS=$(jq '.components | length' "docs/security/versions/$VERSION/nodejs-website-sbom-$VERSION.json" 2>/dev/null || echo "Unknown")
             echo "- **Node.js Components**: $NODEJS_COMPONENTS" >> "docs/security/versions/$VERSION/README.md"
           fi
-          
-=======
-          echo "" >> "docs/security/versions/$VERSION/README.md"
-          echo "## Component Summary" >> "docs/security/versions/$VERSION/README.md"
-          echo "" >> "docs/security/versions/$VERSION/README.md"
-          echo "- Repository Components: TBD" >> "docs/security/versions/$VERSION/README.md"
-          echo "- Python Components: TBD" >> "docs/security/versions/$VERSION/README.md"
-          echo "- Node.js Components: TBD" >> "docs/security/versions/$VERSION/README.md"
->>>>>>> 1719a6d7
           echo "" >> "docs/security/versions/$VERSION/README.md"
           echo "## Version Tracking" >> "docs/security/versions/$VERSION/README.md"
           echo "" >> "docs/security/versions/$VERSION/README.md"
